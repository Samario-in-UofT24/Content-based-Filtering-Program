--- conflicted
+++ resolved
@@ -4,11 +4,7 @@
     <option name="autoReloadType" value="SELECTIVE" />
   </component>
   <component name="ChangeListManager">
-<<<<<<< HEAD
-    <list default="true" id="a1c8ee52-1ce9-41a8-bc10-7761ce899fa3" name="Changes" comment="update">
-=======
     <list default="true" id="a1c8ee52-1ce9-41a8-bc10-7761ce899fa3" name="Changes" comment="Added file ADT_tree.py&#10;Added file tree_construction.py">
->>>>>>> 86bb5444
       <change beforePath="$PROJECT_DIR$/.idea/workspace.xml" beforeDir="false" afterPath="$PROJECT_DIR$/.idea/workspace.xml" afterDir="false" />
     </list>
     <option name="SHOW_DIALOG" value="false" />
@@ -26,11 +22,7 @@
   <component name="Git.Settings">
     <option name="RECENT_BRANCH_BY_REPOSITORY">
       <map>
-<<<<<<< HEAD
-        <entry key="$PROJECT_DIR$" value="ethan-branch" />
-=======
         <entry key="$PROJECT_DIR$" value="main" />
->>>>>>> 86bb5444
       </map>
     </option>
     <option name="RECENT_GIT_ROOT_PATH" value="$PROJECT_DIR$" />
@@ -58,29 +50,6 @@
     <option name="hideEmptyMiddlePackages" value="true" />
     <option name="showLibraryContents" value="true" />
   </component>
-<<<<<<< HEAD
-  <component name="PropertiesComponent"><![CDATA[{
-  "keyToString": {
-    "Python.ADT_construction.executor": "Run",
-    "Python.ADT_graph.executor": "Run",
-    "Python.ADT_tree.executor": "Run",
-    "Python.Assignment_2.executor": "Run",
-    "Python.demo.executor": "Run",
-    "Python.get_genre.executor": "Run",
-    "Python.history.executor": "Run",
-    "Python.main (1).executor": "Run",
-    "Python.main.executor": "Run",
-    "Python.recommend_new.executor": "Run",
-    "Python.run_app.executor": "Run",
-    "Python.steam_api.executor": "Run",
-    "Python.streamlit.executor": "Run",
-    "Python.tree_construction.executor": "Run",
-    "Python.visualization.executor": "Run",
-    "RunOnceActivity.ShowReadmeOnStart": "true",
-    "RunOnceActivity.git.unshallow": "true",
-    "last_opened_file_path": "/Users/Ethan/PycharmProjects/CSC111_24-25_A2",
-    "settings.editor.selected.configurable": "com.jetbrains.python.configuration.PyActiveSdkModuleConfigurable"
-=======
   <component name="PropertiesComponent">{
   &quot;keyToString&quot;: {
     &quot;Python.ADT_construction.executor&quot;: &quot;Run&quot;,
@@ -103,9 +72,8 @@
     &quot;git-widget-placeholder&quot;: &quot;ethan-branch&quot;,
     &quot;last_opened_file_path&quot;: &quot;/Users/Ethan/PycharmProjects/CSC111_24-25_A2&quot;,
     &quot;settings.editor.selected.configurable&quot;: &quot;com.jetbrains.python.configuration.PyActiveSdkModuleConfigurable&quot;
->>>>>>> 86bb5444
   }
-}]]></component>
+}</component>
   <component name="RecentsManager">
     <key name="CopyFile.RECENT_KEYS">
       <recent name="$PROJECT_DIR$" />
